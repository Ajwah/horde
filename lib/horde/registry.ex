defmodule Horde.Registry do
  @moduledoc """
  A distributed process registry.

  Horde.Registry implements a distributed Registry backed by an add-wins last-write-wins δ-CRDT (provided by `DeltaCrdt.AWLWWMap`). This CRDT is used for both tracking membership of the cluster and implementing the registry functionality itself. Local changes to the registry will automatically be synced to other nodes in the cluster.

  Because of the semantics of an AWLWWMap, the guarantees provided by Horde.Registry are more relaxed than those provided by the standard library Registry. Conflicts will be automatically silently resolved by the underlying AWLWWMap.

  Cluster membership is managed with `Horde.Cluster`. Joining a cluster can be done with `Horde.Cluster.join_hordes/2` and leaving the cluster happens automatically when you stop the registry with `Horde.Registry.stop/3.

  Horde.Registry supports the common "via tuple", described in the [documentation](https://hexdocs.pm/elixir/GenServer.html#module-name-registration) for `GenServer`.
  """

  @doc """
  Child spec to enable easy inclusion into a supervisor.

  Example:
  ```elixir
  supervise([
    Horde.Registry
  ])
  ```

  Example:
  ```elixir
  supervise([
    {Horde.Registry, [name: MyApp.GlobalRegistry]}
  ])
  ```
  """
  @spec child_spec(options :: list()) :: Supervisor.child_spec()
  def child_spec(options \\ []) do
    options = Keyword.put_new(options, :id, __MODULE__)

    %{
      id: Keyword.get(options, :id, __MODULE__),
      start: {__MODULE__, :start_link, [options]},
      type: :supervisor
    }
  end

  def start_link(options) do
    root_name = Keyword.get(options, :name)

    if is_nil(root_name) do
      raise "must specify :name in options, got: #{inspect(options)}"
    end

    options = Keyword.put(options, :root_name, root_name)

    Supervisor.start_link(Horde.RegistrySupervisor, options, name: :"#{root_name}.Supervisor")
  end

  @spec stop(GenServer.server(), reason :: term(), timeout()) :: :ok
  def stop(supervisor, reason \\ :normal, timeout \\ 5000) do
    Supervisor.stop(supervisor, reason, timeout)
  end

  ### Public API

  @doc "register a process under the given name"
  @spec register(horde :: GenServer.server(), name :: atom(), pid :: pid()) :: {:ok, pid()}
  def register(horde, name, pid \\ self())

  def register(horde, name, pid) do
    GenServer.call(horde, {:register, name, pid})
  end

  @doc "unregister the process under the given name"
  @spec unregister(horde :: GenServer.server(), name :: GenServer.name()) :: :ok
  def unregister(horde, name) do
    GenServer.call(horde, {:unregister, name})
  end

  def whereis(search), do: lookup(search)
  def lookup({:via, _, {horde, name}}), do: lookup(horde, name)

  def lookup(horde, name) do
    with [{^name, {pid}}] <- :ets.lookup(get_ets_table(horde), name),
         true <- process_alive?(pid) do
      pid
    else
      _ -> :undefined
    end
  end

  defp process_alive?(pid) when node(pid) == node(self()), do: Process.alive?(pid)

  defp process_alive?(pid) do
    n = node(pid)
    (Node.list() |> Enum.member?(n)) && :rpc.call(n, Process, :alive?, [pid])
  end

  defp get_ets_table(tab) when is_atom(tab), do: tab
  defp get_ets_table(tab), do: GenServer.call(tab, :get_ets_table)

  @doc """
  Get the process regsitry of the horde
  """
  def processes(horde) do
    :ets.match(get_ets_table(horde), :"$1") |> Map.new(fn [{k, v}] -> {k, v} end)
  end

  ### Via callbacks

  @doc false
  # @spec register_name({pid, term}, pid) :: :yes | :no
  def register_name({horde, name}, pid) do
    case GenServer.call(horde, {:register, name, pid}) do
      {:ok, _pid} -> :yes
      _ -> :no
    end
  end

  @doc false
  # @spec whereis_name({pid, term}) :: pid | :undefined
  def whereis_name({horde, name}) do
    lookup(horde, name)
  end

  @doc false
  def unregister_name({horde, name}), do: unregister(horde, name)

  @doc false
  def send({horde, name}, msg) do
    case lookup(horde, name) do
      :undefined -> :erlang.error(:badarg, [{horde, name}, msg])
      pid -> Kernel.send(pid, msg)
    end
  end
<<<<<<< HEAD
=======

  @doc """
  Get the process regsitry of the horde
  """
  def processes(horde) do
    :ets.match(get_ets_table(horde), :"$1") |> Map.new(fn [{k, v}] -> {k, v} end)
  end

  ### GenServer callbacks

  def init(opts) do
    Process.flag(:trap_exit, true)

    node_id = generate_node_id()

    {:ok, members_pid} =
      DeltaCrdt.CausalCrdt.start_link(
        DeltaCrdt.AWLWWMap,
        notify: {self(), :members_updated},
        sync_interval: 5,
        ship_interval: 5,
        ship_debounce: 1
      )

    {:ok, processes_pid} =
      DeltaCrdt.CausalCrdt.start_link(
        DeltaCrdt.AWLWWMap,
        sync_interval: 5,
        ship_interval: 50,
        ship_debounce: 100,
        notify: {self(), :processes_updated}
      )

    name = Keyword.get(opts, :name)

    unless is_atom(name) do
      raise ArgumentError, "expected :name to be given and to be an atom, got: #{inspect(name)}"
    end

    :ets.new(name, [:named_table, {:read_concurrency, true}])

    GenServer.cast(
      members_pid,
      {:operation, {:add, [node_id, {members_pid, processes_pid}]}}
    )

    {:ok,
     %State{
       node_id: node_id,
       members_pid: members_pid,
       processes_pid: processes_pid,
       ets_table: name
     }}
  end

  def handle_cast(
        {:request_to_join_hordes, {_other_node_id, other_members_pid, reply_to}},
        state
      ) do
    Kernel.send(state.members_pid, {:add_neighbours, [other_members_pid]})
    GenServer.reply(reply_to, true)
    {:noreply, state}
  end

  def handle_info({:processes_updated, reply_to}, state) do
    processes = DeltaCrdt.CausalCrdt.read(state.processes_pid, 30_000)

    :ets.insert(state.ets_table, Map.to_list(processes))

    all_keys = :ets.match(state.ets_table, {:"$1", :_}) |> MapSet.new(fn [x] -> x end)
    new_keys = Map.keys(processes) |> MapSet.new()
    to_delete_keys = MapSet.difference(all_keys, new_keys)

    to_delete_keys |> Enum.each(fn key -> :ets.delete(state.ets_table, key) end)

    GenServer.reply(reply_to, :ok)

    {:noreply, state}
  end

  def handle_info({:members_updated, reply_to}, state) do
    members = DeltaCrdt.CausalCrdt.read(state.members_pid, 30_000)

    member_pids =
      MapSet.new(members, fn {_key, {members_pid, _processes_pid}} -> members_pid end)
      |> MapSet.delete(nil)

    state_member_pids =
      MapSet.new(state.members, fn {_key, {members_pid, _processes_pid}} -> members_pid end)
      |> MapSet.delete(nil)

    # if there are any new pids in `member_pids`
    if MapSet.difference(member_pids, state_member_pids) |> Enum.any?() do
      processes_pids =
        MapSet.new(members, fn {_node_id, {_mpid, pid}} -> pid end) |> MapSet.delete(nil)

      Kernel.send(state.members_pid, {:add_neighbours, member_pids})
      Kernel.send(state.processes_pid, {:add_neighbours, processes_pids})
    end

    GenServer.reply(reply_to, :ok)

    {:noreply, %{state | members: members}}
  end

  def handle_info({:EXIT, _pid, reason}, state) do
    {:stop, reason, state}
  end

  def handle_call({:join_hordes, other_horde}, from, state) do
    GenServer.cast(
      other_horde,
      {:request_to_join_hordes, {state.node_id, state.members_pid, from}}
    )

    {:noreply, state}
  end

  def handle_call(:get_ets_table, _from, %{ets_table: ets_table} = state),
    do: {:reply, ets_table, state}

  def handle_call({:register, name, pid}, _from, state) do
    GenServer.cast(
      state.processes_pid,
      {:operation, {:add, [name, {pid}]}}
    )

    :ets.insert(state.ets_table, {name, {pid}})

    {:reply, {:ok, pid}, state}
  end

  def handle_call({:unregister, name}, _from, state) do
    GenServer.cast(
      state.processes_pid,
      {:operation, {:remove, [name]}}
    )

    :ets.delete(state.ets_table, name)

    {:reply, :ok, state}
  end

  def handle_call(:members, _from, state) do
    {:reply, {:ok, state.members}, state}
  end

  defp generate_node_id(bytes \\ 16) do
    :base64.encode(:crypto.strong_rand_bytes(bytes))
  end
>>>>>>> 52fa7660
end<|MERGE_RESOLUTION|>--- conflicted
+++ resolved
@@ -88,7 +88,7 @@
 
   defp process_alive?(pid) do
     n = node(pid)
-    (Node.list() |> Enum.member?(n)) && :rpc.call(n, Process, :alive?, [pid])
+    Node.list() |> Enum.member?(n) && :rpc.call(n, Process, :alive?, [pid])
   end
 
   defp get_ets_table(tab) when is_atom(tab), do: tab
@@ -128,157 +128,4 @@
       pid -> Kernel.send(pid, msg)
     end
   end
-<<<<<<< HEAD
-=======
-
-  @doc """
-  Get the process regsitry of the horde
-  """
-  def processes(horde) do
-    :ets.match(get_ets_table(horde), :"$1") |> Map.new(fn [{k, v}] -> {k, v} end)
-  end
-
-  ### GenServer callbacks
-
-  def init(opts) do
-    Process.flag(:trap_exit, true)
-
-    node_id = generate_node_id()
-
-    {:ok, members_pid} =
-      DeltaCrdt.CausalCrdt.start_link(
-        DeltaCrdt.AWLWWMap,
-        notify: {self(), :members_updated},
-        sync_interval: 5,
-        ship_interval: 5,
-        ship_debounce: 1
-      )
-
-    {:ok, processes_pid} =
-      DeltaCrdt.CausalCrdt.start_link(
-        DeltaCrdt.AWLWWMap,
-        sync_interval: 5,
-        ship_interval: 50,
-        ship_debounce: 100,
-        notify: {self(), :processes_updated}
-      )
-
-    name = Keyword.get(opts, :name)
-
-    unless is_atom(name) do
-      raise ArgumentError, "expected :name to be given and to be an atom, got: #{inspect(name)}"
-    end
-
-    :ets.new(name, [:named_table, {:read_concurrency, true}])
-
-    GenServer.cast(
-      members_pid,
-      {:operation, {:add, [node_id, {members_pid, processes_pid}]}}
-    )
-
-    {:ok,
-     %State{
-       node_id: node_id,
-       members_pid: members_pid,
-       processes_pid: processes_pid,
-       ets_table: name
-     }}
-  end
-
-  def handle_cast(
-        {:request_to_join_hordes, {_other_node_id, other_members_pid, reply_to}},
-        state
-      ) do
-    Kernel.send(state.members_pid, {:add_neighbours, [other_members_pid]})
-    GenServer.reply(reply_to, true)
-    {:noreply, state}
-  end
-
-  def handle_info({:processes_updated, reply_to}, state) do
-    processes = DeltaCrdt.CausalCrdt.read(state.processes_pid, 30_000)
-
-    :ets.insert(state.ets_table, Map.to_list(processes))
-
-    all_keys = :ets.match(state.ets_table, {:"$1", :_}) |> MapSet.new(fn [x] -> x end)
-    new_keys = Map.keys(processes) |> MapSet.new()
-    to_delete_keys = MapSet.difference(all_keys, new_keys)
-
-    to_delete_keys |> Enum.each(fn key -> :ets.delete(state.ets_table, key) end)
-
-    GenServer.reply(reply_to, :ok)
-
-    {:noreply, state}
-  end
-
-  def handle_info({:members_updated, reply_to}, state) do
-    members = DeltaCrdt.CausalCrdt.read(state.members_pid, 30_000)
-
-    member_pids =
-      MapSet.new(members, fn {_key, {members_pid, _processes_pid}} -> members_pid end)
-      |> MapSet.delete(nil)
-
-    state_member_pids =
-      MapSet.new(state.members, fn {_key, {members_pid, _processes_pid}} -> members_pid end)
-      |> MapSet.delete(nil)
-
-    # if there are any new pids in `member_pids`
-    if MapSet.difference(member_pids, state_member_pids) |> Enum.any?() do
-      processes_pids =
-        MapSet.new(members, fn {_node_id, {_mpid, pid}} -> pid end) |> MapSet.delete(nil)
-
-      Kernel.send(state.members_pid, {:add_neighbours, member_pids})
-      Kernel.send(state.processes_pid, {:add_neighbours, processes_pids})
-    end
-
-    GenServer.reply(reply_to, :ok)
-
-    {:noreply, %{state | members: members}}
-  end
-
-  def handle_info({:EXIT, _pid, reason}, state) do
-    {:stop, reason, state}
-  end
-
-  def handle_call({:join_hordes, other_horde}, from, state) do
-    GenServer.cast(
-      other_horde,
-      {:request_to_join_hordes, {state.node_id, state.members_pid, from}}
-    )
-
-    {:noreply, state}
-  end
-
-  def handle_call(:get_ets_table, _from, %{ets_table: ets_table} = state),
-    do: {:reply, ets_table, state}
-
-  def handle_call({:register, name, pid}, _from, state) do
-    GenServer.cast(
-      state.processes_pid,
-      {:operation, {:add, [name, {pid}]}}
-    )
-
-    :ets.insert(state.ets_table, {name, {pid}})
-
-    {:reply, {:ok, pid}, state}
-  end
-
-  def handle_call({:unregister, name}, _from, state) do
-    GenServer.cast(
-      state.processes_pid,
-      {:operation, {:remove, [name]}}
-    )
-
-    :ets.delete(state.ets_table, name)
-
-    {:reply, :ok, state}
-  end
-
-  def handle_call(:members, _from, state) do
-    {:reply, {:ok, state.members}, state}
-  end
-
-  defp generate_node_id(bytes \\ 16) do
-    :base64.encode(:crypto.strong_rand_bytes(bytes))
-  end
->>>>>>> 52fa7660
 end